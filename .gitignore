--- conflicted
+++ resolved
@@ -173,25 +173,10 @@
 # PyPI configuration file
 .pypirc
 
-<<<<<<< HEAD
-# Ignore specific root files (not in src/docs/checkpoints)
-/candle_predictor
-/full_cv_metrics
-/geneticML
-=======
-# Ignore everything in the root directory
-/*
+# Ignore specific files
+full_cv_metrics.csv
+geneticML.py
+candle_predictor.py
 
-# But keep these SPECIFIC FILES (no extensions)
-!.gitignore
-!README.md
-!requirements.txt
-
-# Keep these directories AND THEIR CONTENTS (critical!)
-!/src/
-!/docs/
-!/checkpoints/
-!/src/**
-!/docs/**
-!/checkpoints/**
->>>>>>> 978bb8c9
+# Ignore the /env directory
+/env/